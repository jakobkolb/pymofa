--- conflicted
+++ resolved
@@ -131,17 +131,12 @@
 
         self.min_itemsize = min_itemsize
         # input sanitation:
-<<<<<<< HEAD
+
         if not isinstance(runfunc_output, list):
             runfunc_output = [runfunc_output]
-=======
-
-        if not isinstance(runfunc_output, list):
-            runfunc_output = [runfunc_output]
 
         # setup to watch for SIGTERM, but only, for the first class
         # instanciation.
->>>>>>> 65a44a61
 
         if experiment_handling.killer is None:
             experiment_handling.killer = GracefulKiller()
@@ -255,13 +250,9 @@
             elif ty == str:
                 at[self.index[k]] = at[self.index[k]].astype(ty)
             elif ty == list:
-<<<<<<< HEAD
-                raise ValueError(f'parameter type is {ty}. please sanitize your parameter combinations')
-=======
                 raise ValueError(
                     f'parameter type is {ty}. please sanitize your parameter combinations'
                 )
->>>>>>> 65a44a61
             else:
                 at[self.index[k]] = pd.to_numeric(at[self.index[k]])
             at["sample"] = pd.to_numeric(at["sample"])
@@ -534,14 +525,6 @@
         i: int
             index in self.runfunc_output
         """
-<<<<<<< HEAD
-
-        param_names = self.run_func.__code__ \
-                          .co_varnames[:self.run_func.__code__.co_argcount]
-        mix_names = param_names + ("sample",) + \
-                    tuple(self.runfunc_output[i].index.names)
-=======
->>>>>>> 65a44a61
 
         param_names = tuple(self.index.values())
         mix_names = param_names + ("sample",) + \
@@ -582,43 +565,18 @@
             """
             # print(f'got {len(run_func_result)} dataframes')
             # input sanitation:
-<<<<<<< HEAD
+
             if not isinstance(run_func_result, list):
                 run_func_result = [run_func_result]
                 # print('havent got a list, making one')
-=======
-
-            if not isinstance(run_func_result, list):
-                run_func_result = [run_func_result]
-                # print('havent got a list, making one')
 
             # appending to hdf5 store, but only if the run is not
             # about to be terminated.
->>>>>>> 65a44a61
 
             if not self.killer.kill_now:
                 try:
                     with SafeHDFStore(self.path_raw, mode="a") as store:
                         # save results of run function
-<<<<<<< HEAD
-                        for i, result in enumerate(run_func_result):
-                            if result is not None:
-                                # check if indices of return dataframe match those in hd5
-                                assert result.index.names == self.runfunc_output[i].index.names
-                                assert (result.columns == self.runfunc_output[i].columns).all()
-
-                                # TODO: (maybe) sort columns alphabetically (depends on speed)
-
-                                # ID of result in terms of parameter values and sample id
-                                ID = [[p] for p in tsk[0]] + [[tsk[1]]]  # last one is sample
-
-                                # Multiindex combined from parameter values and index of
-                                # run func output dataframe
-                                mix = pd.MultiIndex.from_product(ID + [result.index.values],
-                                                                 names=self._get_store_index_names(i)
-                                                                 )
-                                # create dataframe of results with full index and use convert objects to avoid
-=======
 
                         for i, result in enumerate(run_func_result):
                             if result is not None:
@@ -645,7 +603,6 @@
                                     names=self._get_store_index_names(i))
                                 # create dataframe of results with full index
                                 # and use convert objects to avoid
->>>>>>> 65a44a61
                                 # type casting errors that break writing to hd5
                                 mrfs = pd.DataFrame(data=result.values,
                                                     index=mix,
@@ -653,27 +610,19 @@
                                                     dtype=np.float)
 
                                 # write results to hd5
-<<<<<<< HEAD
-                                store.append(f'dat_{i}', mrfs, format='table', data_columns=True)
-=======
                                 store.append(f'dat_{i}',
                                              mrfs,
                                              format='table',
                                              data_columns=True)
->>>>>>> 65a44a61
 
                                 # print(f'dat_{i}')
                                 # print(store.select(f'dat_{i}'))
 
                         # mark parameter combination as done
-<<<<<<< HEAD
-                        store.append('ct', tdf, format='table', data_columns=True)
-=======
                         store.append('ct',
                                      tdf,
                                      format='table',
                                      data_columns=True)
->>>>>>> 65a44a61
 
                         return 1
                 except ValueError:
@@ -685,14 +634,6 @@
                     print('failed due to type error')
                     print(mrfs.dtypes)
                     traceback.print_exc(limit=3, )
-<<<<<<< HEAD
-                    return -1
-                except AssertionError:
-                    print(result.index.names, self.runfunc_output[i].index.names)
-                except:
-                    print('failed due to unhandled error')
-                    traceback.print_exc(limit=3)
-=======
 
                     return -1
                 except AssertionError:
@@ -701,8 +642,6 @@
                 except:
                     print('failed due to unhandled error')
                     traceback.print_exc(limit=3)
-
->>>>>>> 65a44a61
                     return -1
             else:
                 print('\n no writing due to kill switch', flush=True)
