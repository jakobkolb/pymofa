"""
Run a computer model for various parameter combinations and sample sizes.

This "experiment_handling" (eh) module provides functionality to run a computer
model for various parameter combinations and sample sizes.
@author: wbarfuss

implementation of native mpi4py dependency and
post processing of pandas dataframes by jakobkolb

mpi4py implementation heavily relies on
http://github.com/jbornschein/mpi4py-examples/blob/master/09-task-pull.py

TODOs
-----
bad runs are retried immediately. needs a stop method though in
case some parameter combinations are impossible to complete.

resaving is parallelized such that parameter combinations are
distributed amongs nodes. For small sample sizes, a serial
implementation could be faster due to overhead...
"""
# from __future__ import print_function

import glob
import os
import signal
import sys
import traceback

import numpy as np
import pandas as pd
from mpi4py import MPI
from scipy.interpolate import interp1d

from .safehdfstore import SafeHDFStore


class GracefulKiller:
    """simple class to handle SIGTERM acording to
    https://stackoverflow.com/questions/18499497/how-to-process-sigterm-signal-gracefully
    """

    kill_now = False
    first_killer = None

    def __init__(self):

        signal.signal(signal.SIGINT, self.exit_gracefully)
        signal.signal(signal.SIGTERM, self.exit_gracefully)

        if self.first_killer is None:
            self.first_killer = self

    def exit_gracefully(self, signum, frame):
        print(' \ncaught SIGTERM, setting kill switch.')
        self.kill_now = True


def enum(*sequential, **named):
    """
    Handy way to fake an enumerated type in python.

    Example
    -------
    >>> Numbers = enum(ONE=1, TWO=2, THREE='three')
    >>> Numbers.ONE
    1
    >>> Numbers.TWO
    2
    >>> Numbers.THREE
    'three'

    Source
    ------
    "http://stackoverflow.com/questions/36932/
     how-can-i-represent-an-enum-in-python"
    """
    enums = dict(list(zip(sequential, list(range(len(sequential))))), **named)

    return type('Enum', (), enums)


tags = enum('START', 'READY', 'DONE', 'FAILED', 'EXIT')


class experiment_handling(object):
    """Class doc string."""

    killer = None

    def __init__(self,
                 run_func,
                 runfunc_output,
                 parameter_combinations,
                 sample_size,
                 path_raw,
<<<<<<< HEAD
                 min_itemsize=20):
=======
                 index=None):
>>>>>>> b3cbf4c5
        """
        Set up the experiment handling class.

        saves the sample size and parameter combinations of the
        experiment and creates a list of tasks containing parameter
        combinations, ensemble index and path to the corresponding
        output files.

        also sets up the MPI environment to keep track of
        master and subordinate nodes.

        Parameters
        ----------
        run_func : func
            function to set up and execute the pymofa experiment
        runfunc_output : list[pd.DataFrame]
            dataframe with columns and index named as the run_func will store
            its results. May contain no values.
        parameter_combinations: list[tuples]
            list of parameter combinations that are stored in
            tuples. Number of Parameters for each combination
            has to fit the number of input Parameters of the
            run function.
        sample_size : int
            number of runs for each parameter combination e.g.
            size of the ensemble for statistical evaluation
        path_raw : string
            absolute path to the raw data of the computations
        min_itemsize: int
            max string length of values in run func return dataframes
        """

<<<<<<< HEAD
        print('initializing pymofa experiment handle')
        self.min_itemsize = min_itemsize
=======
        # input sanitation:

        if not isinstance(runfunc_output, list):
            runfunc_output = [runfunc_output]

        # setup to watch for SIGTERM, but only, for the first class
        # instanciation.
>>>>>>> b3cbf4c5

        if experiment_handling.killer is None:
            experiment_handling.killer = GracefulKiller()

        self.sample_size = sample_size
        self.parameter_combinations = parameter_combinations

        self.run_func = run_func
        self.runfunc_output = runfunc_output

        # TODO: make runfunc_output optional by obtaining the output by
        #       executing the run_func (maybe this is not possible)

        if index is None:
            self.index = {
                i: run_func.__code__.co_varnames[i]
                for i in range(run_func.__code__.co_argcount)
            }
        else:
            self.index = index

        # load mpi4py MPI environment and get size and ranks
        self.comm = MPI.COMM_WORLD
        self.status = MPI.Status()
        self.size = self.comm.Get_size()
        self.rank = self.comm.Get_rank()

        # split size of environment in 1 master and n-1 slaves
        self.master = 0
        self.nodes = list(range(1, self.size))
        self.n_nodes = self.size - 1

        self.path_raw = self._treat_path(path_raw)

        # tell process whether it is master or slave

        if self.rank == 0:
            self.amMaster = True
            self.amNode = False
            print('detected {} nodes in MPI environment'.format(self.size))

            # if master collect the remaining tasks
            self._clean_up()
            self.tasks = self._obtain_remaining_tasks()

        else:
            self.amMaster = False
            self.amNode = True

        # only used in resave (to be deleted?)
        self.index_names = [self.index[key] for key in range(len(self.index))]

    @staticmethod
    def _treat_path(path_raw: str):

        if path_raw[-1] == "/":
            real_path_raw = path_raw[0:-1] + ".h5"
        elif path_raw[-3:] == ".h5":
            real_path_raw = path_raw
        else:
            real_path_raw = path_raw + ".h5"
        real_path_raw = os.path.abspath(real_path_raw)

        # check, if path exists. If not, create.
        dirpath = os.path.dirname(real_path_raw)

        if not os.path.exists(dirpath):
            try:
                os.makedirs(dirpath)
            except FileExistsError:
                # if file exists (due to race condition), proceed.
                pass

        return real_path_raw

    def _obtain_remaining_tasks(self):
        """Check what task are already computed and return the remaining ones.
        """

        # # # --- obtaining all tasks (at)
        param_combss = {
            self.index[k]: np.array(self.parameter_combinations)[:, k].repeat(
                self.sample_size)

            for k in self.index
        }
        param_combss["sample"] = np.array(
            list(range(self.sample_size)) * len(self.parameter_combinations))
        at = pd.DataFrame(param_combss)

        for k in self.index:  # type conversion
            ty = type(self.parameter_combinations[0][k])

            # if ty != bool:
            #     at[self.index[k]] = at[self.index[k]].astype(ty)
            # else:
            #     at[self.index[k]] = at[self.index[k]].map({"True": True,
            #                                                "False": False})

            # pd.DataFrame(param_combss) seems to do weird typecastings,
            # especially with boolean values.
            # The following is supposed to correct this.

            if ty == bool:
                at[self.index[k]] = at[self.index[k]].map({
                    "True": True,
                    "False": False,
                    1: True,
                    0: False
                })
            elif ty == str:
                at[self.index[k]] = at[self.index[k]].astype(ty)
            elif ty == list:
                raise ValueError(
                    f'parameter type is {ty}. please sanitize your parameter combinations'
                )
            else:
                at[self.index[k]] = pd.to_numeric(at[self.index[k]])
            at["sample"] = pd.to_numeric(at["sample"])

        tasks = at

        # check wheter the file exists at all
        # OLD
        # if not os.path.exists(self.path_raw):
        #     # if not existend - all given task have to be computed
        #     tasks = [(pc, s) for s in range(self.sample_size)
        #              for pc in self.parameter_combinations]
        #     finished_tasks = []
        # else:

        if os.path.exists(self.path_raw):
            # file exits - check for already computed tasks

            # METHOD 0) hopefully even faster (incl. restructering of `tasks`)
            # # # --- obtaining computed tasks (ct)
            with SafeHDFStore(self.path_raw) as store:
                ct = store["ct"]  # computed tasks
            mixc = list(self.index.values()) + ["sample"]
            ct = ct.reset_index()
            ct_mix = ct.set_index(mixc)
            ct_mix = ct_mix.drop("index", axis=1)

            # # # --- preparing all tasks (at)
            at_mix = at.set_index(mixc)

            # # # --- comparison --> remaining tasks (rt)
            ct_mix["__computed"] = 42
            at_mix["__computed"] = 42
            computed = at_mix.isin(ct_mix)  # via `isin` and multiindex
            rt = computed.reset_index()
            rt = rt[rt["__computed"] == False]
            tasks = rt.drop("__computed", axis=1)

            # method 1: task dataframe
            # only loads index into memeory
            # MUCH FASTER (test for small use cases)
            # PRODUCE MEMOREY ERROR FOR LARGE RAW DATA (line 189)
            # 1) create task df
            # index_values = []
            # with SafeHDFStore(self.path_raw) as store:
            #     for p in self.index.values():
            #         index_values.append(store.select_column("dat", p))
            #     index_values.append(store.select_column("dat", "sample"))
            # finished_tasks = pd.DataFrame(index_values).T.drop_duplicates()
            # comp_tasks = finished_tasks.values
            # tasks = []

            # # 1) obtain computed tasks (alternative)
            # with SafeHDFStore(self.path_raw) as store:
            #     ct = store["ct"]
            # comp_tasks = ct.values
            # # print("boooja")

            # # 2) go through parameter combinations and sample and check
            # for i, pc in enumerate(self.parameter_combinations):
            #     for j, s in enumerate(range(self.sample_size)):
            #         self._progress_report(
            #             i*self.sample_size + j,
            #             len(self.parameter_combinations)*self.sample_size,
            #             "Obtaining already computed tasks...")
            #         pcs = pc + (s, )
            #         try:
            #             if not (pcs == comp_tasks).all(axis=1).any():
            #                 # taks not yet computed
            #                 tasks.append((pc, s))
            #         except:
            #             print(comp_tasks.shape)
            #             print(finished_tasks.columns.names)
            #             print(pcs)
            #             raise

            # # method 2: query hdf5 store
            # loads all results (one at time) into memory
            # (SLOWER FOR SMALL USE CASES)
            # EVEN SLOWER -TOO SLOW- FOR LARGER CASES
            # tasks = []
            # finished_tasks = []
            # #
            # now = datetime.datetime.now()
            # #
            # for pc in self.parameter_combinations:
            #     for s in range(self.sample_size):
            #         wherequery = ""
            #         for pn, pv in zip(self.index.values(), pc):
            #             wherequery += pn + "=" + str(pv) + " & "
            #         wherequery += "sample=" + str(s)

            #         with pd.HDFStore(self.path_raw) as store:
            #             dat = store.select("dat", wherequery)
            #         if len(dat) == 0:
            #             # no data found - adding to tasks
            #             tasks.append((pc, s))
            #         else:
            #             finished_tasks.append((pc, s))

            # print(" ")
            # print("Obtaining remaining tasks took: ")
            # print(datetime.datetime.now() - now)
            # print(" ")

        # give brief feedback about remaining work.
        print(
            str(len(tasks)) + " of " +
            str(len(self.parameter_combinations) * self.sample_size) +
            " single computations left")

        return tasks

    def _clean_up(self):
        """
        In the case the last run did not terminate correctly make things clean.

        Checks wheter there is lock file for the hdf5 database.
        If yes it removes it.
        """

        if os.path.exists(self.path_raw + ".lock"):
            print("Cleaning... ")
            os.remove(self.path_raw + ".lock")

    def compute(self, skipbadruns=False):
        """
        Compute the experiment.

        Call the 'run_func' for several 'parameter_combiantions' and
        'sample_size's and provides a unique ID for each run to store the data
        at the 'path_res' + ID

        Parameters
        ----------
        skipbadruns : bool (Default: False)
            If you don't want this function to check for bad runs that shall be
            recalculated, than set to "True". Possible reason: speed.

        """
        assert (isinstance(skipbadruns, bool)), "scipbadruns must be boolean"

        if self.amMaster:
            # give brief feedback about remaining work.
            print(
                str(len(self.tasks)) + " of " +
                str(len(self.parameter_combinations) * self.sample_size) +
                " single computations left")

            print("Saving rawdata at {}".format(self.path_raw))

            tasks_completed = 0
            # = = = = = = = = = = = = = = = = = = = = = = = = = = = = = = = =
            # check if nodes are available. If not, do serial calculation.
            # = = = = = = = = = = = = = = = = = = = = = = = = = = = = = = = =

            if self.n_nodes < 1:
                print("Only one node available. No parallel execution.")
                # OLD for task in self.tasks:
                # NEW

                for t in range(len(self.tasks)):
                    # NEW
                    task = self.tasks.iloc[t]
                    # OLD (params, sample) = task
                    # NEW
                    params = task[list(self.index.values())].values

                    exit_status = -1

                    while exit_status < 0:
                        # TODO: care for never finishing tasks
                        exit_status, result = self.run_func(*params)

                    tasks_completed += 1
                    self._obtain_store_function(task)(result)
                    self._progress_report(tasks_completed, len(self.tasks),
                                          "Calculating...")
            # = = = = = = = = = = = = = = = = = = = = = = = = = = = = = = = =
            else:
                # = = = = = = = = = = = = = = = = = = = = = = = = = = = = = = = =
                print("Splitting calculations to {} nodes.".format(
                    self.n_nodes))
                sys.stdout.flush()

                task_index = 0
                closed_nodes = 0

                while closed_nodes < self.n_nodes:
                    n_return = self.comm.recv(source=MPI.ANY_SOURCE,
                                              tag=MPI.ANY_TAG,
                                              status=self.status)
                    source = self.status.Get_source()
                    tag = self.status.Get_tag()

                    if tag == tags.READY:
                        # node is ready, can take new task

                        if task_index < len(self.tasks):
                            self.comm.send(self.tasks.iloc[task_index],
                                           dest=source,
                                           tag=tags.START)
                            task_index += 1
                        else:
                            self.comm.send(None, dest=source, tag=tags.EXIT)

                    elif tag == tags.FAILED:  # node failed to complete.
                        # retry (failed runs send their task as return)
                        self.comm.send(n_return, dest=source, tag=tags.START)

                    elif tag == tags.DONE:
                        # node succeeded
                        tasks_completed += 1

                        # store results
                        # completed runs send thier (task, result) as return
                        # This was moved to slaves due to unpickling errors when
                        # sending large packages of data between nodes.
                        # self._obtain_store_function(n_return[0])(n_return[1])

                        self._progress_report(tasks_completed, len(self.tasks),
                                              "Calculating...")
                    elif tag == tags.EXIT:
                        # node completed all tasks. close
                        closed_nodes += 1
            print("\nCalculattion done.")

        if self.amNode:
            # Nodes work as follows:
            # name = MPI.Get_processor_name() <-- unused variable

            while True:
                self.comm.send(None, dest=self.master, tag=tags.READY)
                task = self.comm.recv(source=self.master,
                                      tag=MPI.ANY_TAG,
                                      status=self.status)
                tag = self.status.Get_tag()

                if tag == tags.START:  # go work:
                    # (params, filename) = task
                    params = task[list(self.index.values())].values
                    exit_status, result = self.run_func(*params)

                    if exit_status >= 0:
                        # get storage function for finished task
                        sf = self._obtain_store_function(task)
                        # repeatedly try to store results until it works.
<<<<<<< HEAD
                        # print('trying to save')
=======

>>>>>>> b3cbf4c5
                        while sf(result) < 0:
                            pass
                        # print('saving worked.')
                        # report to master that task is done
                        self.comm.send(task, dest=self.master, tag=tags.DONE)
                    else:
                        # report to master that task has failed
                        self.comm.send(task, dest=self.master, tag=tags.FAILED)

                elif tag == tags.EXIT:
                    break

            self.comm.send(None, dest=self.master, tag=tags.EXIT)

        self.comm.Barrier()

    def _get_store_index_names(self, i=0):
        """
        Obtain the names of parameters, sample and result index
        for ith dataframe in the return of run function
        Parameters:
        ----------
        i: int
            index in self.runfunc_output
        """

        param_names = tuple(self.index.values())
        mix_names = param_names + ("sample",) + \
            tuple(self.runfunc_output[i].index.names)
        return mix_names

    def _obtain_store_function(self, task):
        """
        Obtain a function to be given to the run_func to store the results.
        """

        # task.name indicates the index number of the all tasks (at) dataframe
        # hereby I refere to the initial parameter_combs to avoid type problems

        # tsk: tuple of (parameter combination, sample id)
        tsk = (self.parameter_combinations[int(task.name / self.sample_size)],
               task.name % self.sample_size)

        # for future release: =================================================
        # avoid int types in parameters
        # this is usefull if one parameter is declared as only ints but later
        # changed into float. This would result in an error without this:

        # tmp = tuple(float(p) if type(p) == int else p for p in tsk[0])
        # tsk = (tmp, tsk[1])
        # =====================================================================

        tdf = pd.DataFrame([tsk[0] + (tsk[1], )],
                           columns=list(self.index.values()) + ["sample"])

        def store_func(run_func_result):
            """

            Parameters
            ----------
            run_func_result: pandas dataframe or list thereof
                output of run function that is supposed to be stored in hd5
            """
            # print(f'got {len(run_func_result)} dataframes')
            # input sanitation:

            if not isinstance(run_func_result, list):
                run_func_result = [run_func_result]
                # print('havent got a list, making one')

            # appending to hdf5 store, but only if the run is not
            # about to be terminated.

            if not self.killer.kill_now:
                try:
                    with SafeHDFStore(self.path_raw, mode="a") as store:
<<<<<<< HEAD
                        store.append("dat", mrfs, format='table', data_columns=True, min_itemsize=self.min_itemsize)

                    with SafeHDFStore(self.path_raw, mode="a") as store:
                        store.append("ct", tdf, format='table', data_columns=True)
                    return 1
                except Exception as e:
                    print(e)
=======
                        # save results of run function

                        for i, result in enumerate(run_func_result):
                            if result is not None:
                                # check if indices of return dataframe
                                # match those in hd5
                                assert result.index.names == self.runfunc_output[
                                    i].index.names
                                assert (result.columns ==
                                        self.runfunc_output[i].columns).all()

                                # TODO: (maybe) sort columns alphabetically
                                # (depends on speed)

                                # ID of result in terms of parameter values
                                # and sample id
                                ID = [[p] for p in tsk[0]] + \
                                    [[tsk[1]]]  # last one is sample

                                # Multiindex combined from parameter values
                                # and index of
                                # run func output dataframe
                                mix = pd.MultiIndex.from_product(
                                    ID + [result.index.values],
                                    names=self._get_store_index_names(i))
                                # create dataframe of results with full index
                                # and use convert objects to avoid
                                # type casting errors that break writing to hd5
                                mrfs = pd.DataFrame(data=result.values,
                                                    index=mix,
                                                    columns=result.columns,
                                                    dtype=np.float)

                                # write results to hd5
                                store.append(f'dat_{i}',
                                             mrfs,
                                             format='table',
                                             data_columns=True)

                                # print(f'dat_{i}')
                                # print(store.select(f'dat_{i}'))

                        # mark parameter combination as done
                        store.append('ct',
                                     tdf,
                                     format='table',
                                     data_columns=True)

                        return 1
                except ValueError:
                    print('failed due to value error')
                    traceback.print_exc(limit=3)
                    exit(-1)
                # TODO better exception handling, to only catch the cases where writing failed due to file lock.
                except TypeError:
                    print('failed due to type error')
                    print(mrfs.dtypes)
                    traceback.print_exc(limit=3, )

                    return -1
                except AssertionError:
                    print(result.index.names,
                          self.runfunc_output[i].index.names)
                except:
                    print('failed due to unhandled error')
                    traceback.print_exc(limit=3)

>>>>>>> b3cbf4c5
                    return -1
            else:
                print('\n no writing due to kill switch', flush=True)

                return -2

        return store_func

    def resave(self, eva, name, no_output=False):
        """
        Postprocess the computed raw data.

        Using the operators that are provided in the eva dictionary.

        Supports trajectories as data for parameter combinations if they are
        saved as data frames. Data frames must have a one dimensional index
        with the time stamps of the measurements as index values.
        Time stamps must be consistent between trajectories.

        Parameters
        ----------
        eva : dict as {<name of macro-quantities> : function how to compute it}
            The function must receive a list of filenames
        name : string
            The name of the saved macro quantity pickle file
        no_output: bool
            tell resave that eva will not yield any output.

        """
        # ALL NODES NEED TO KNOW WHETHER EVA RETURNS A DATAFRAME.

        # First, prepare list of effective parameter combinations for MultiIndex

        if self.use_kwargs:
            eff_params = {
                self.index[k]: np.unique(
                    [p[self.index[k]] for p in self.kwparameter_combinations])

                for k in self.index.keys()
            }
        else:
            eff_params = {
                self.index[k]:
                np.unique([p[k] for p in self.parameter_combinations])

                for k in self.index.keys()
            }

        # if eva returns a data frame,
        # add the indices and column names to the list of effective parameters.

        if no_output:
            process_df = False
        else:
            # Therefore, first get the filenames for the first parameter combination that has output files
            i = 0

            while True:
                filenames_p0 = np.sort(
                    glob.glob(self.path_raw +
                              self._get_id(self.parameter_combinations[i])))
                i += 1

                if len(filenames_p0) > 0:
                    break

            # and get the eva returns for the first callable for these filenames
            eva_return = self._evaluate_eva(
                eva,
                list(eva.keys())[0], filenames_p0,
                'building index with parameters {}'.format(
                    self.parameter_combinations[-1]))

            # if the eva returns a dataframe, add names to eff_params

            if isinstance(eva_return, pd.core.frame.DataFrame) and \
                    not isinstance(eva_return.index, pd.core.index.MultiIndex):

                eff_params['timesteps'] = eva_return.index.values
                eff_params['observables'] = eva_return.columns.values

                process_df = True

            # else, do nothing, but note, that return is NOT a dataframe
            else:
                process_df = False

        if self.amMaster:
            print('processing: ', name)

            # create save_path if it is not yet existing

            if not os.path.exists(self.path_res):
                os.makedirs(self.path_res)

            # Create empty MultiIndex and Dataframe

            n_index_levels = len(self.index_names)
            m_index = pd.MultiIndex(levels=[[]] * n_index_levels,
                                    labels=[[]] * n_index_levels,
                                    names=self.index_names)

            df = pd.DataFrame(index=m_index)

            # initialize counters for work sharing amongst nodes
            task_index = 0
            tasks_completed = 0
            n_tasks = len(self.parameter_combinations) * len(list(eva.keys()))
            closed_nodes = 0

            # Check if nodes are available. If not, do serial computation.

            if self.n_nodes < 1:
                print("Only one node available. No parallel execution.")

                for task_index in range(n_tasks):
                    p_index, k_index = divmod(task_index,
                                              len(list(eva.keys())))
                    p, key = (self.parameter_combinations[p_index],
                              list(eva.keys())[k_index])
                    fnames = np.sort(glob.glob(self.path_raw +
                                               self._get_id(p)))

                    eva_return = self._process_eva_output(
                        eva=eva,
                        key=key,
                        p=p,
                        fnames=fnames,
                        process_df=process_df)

                    if not no_output:
                        df = df.append(other=eva_return, verify_integrity=True)

            # If nodes are available, distribute work amongst nodes.

            while closed_nodes < self.n_nodes:
                # master keeps subordinate nodes buzzy:
                data = self.comm.recv(source=MPI.ANY_SOURCE,
                                      tag=MPI.ANY_TAG,
                                      status=self.status)
                source = self.status.Get_source()
                tag = self.status.Get_tag()

                if tag == tags.READY:
                    # node ready to work.

                    if task_index < n_tasks:
                        # if there is work, distribute it
                        p_index, k_index = divmod(task_index,
                                                  len(list(eva.keys())))
                        task = (self.parameter_combinations[p_index],
                                list(eva.keys())[k_index])
                        self.comm.send(task, dest=source, tag=tags.START)
                        task_index += 1
                    else:
                        # if not, release worker
                        self.comm.send(None, dest=source, tag=tags.EXIT)
                elif tag == tags.DONE:
                    (mx, key, eva_return) = data

                    if not no_output:
                        df = df.append(eva_return)
                    tasks_completed += 1
                    self._progress_report(tasks_completed, n_tasks,
                                          "Post-processing...")
                elif tag == tags.EXIT:
                    closed_nodes += 1

            if not no_output:
                df = df.unstack(level='key')
                df.columns = df.columns.droplevel()
                df.to_pickle(self.path_res + name)
            print('\nDone')

        if self.amNode:
            # Nodes work as follows:

            while True:
                self.comm.send(None, dest=self.master, tag=tags.READY)
                task = self.comm.recv(source=self.master,
                                      tag=MPI.ANY_TAG,
                                      status=self.status)
                tag = self.status.Get_tag()

                if tag == tags.START:
                    # go work:
                    (p, key) = task
                    mx = tuple(p[k] for k in list(self.index.keys()))
                    fnames = np.sort(glob.glob(self.path_raw +
                                               self._get_id(p)))

                    eva_return = self._process_eva_output(
                        eva=eva,
                        key=key,
                        p=p,
                        fnames=fnames,
                        process_df=process_df)

                    self.comm.send((mx, key, eva_return),
                                   dest=self.master,
                                   tag=tags.DONE)
                elif tag == tags.EXIT:
                    break

            self.comm.send(None, dest=self.master, tag=tags.EXIT)

        self.comm.Barrier()

    #    @staticmethod
    def _evaluate_eva(self, eva, key, fnames, msg=None):
        """Evaluate eva for given key and filenames.

        Also and do proper error logging to enable debugging.

        Parameters
        ----------
        eva: dict
            dictionary of callables,
        key: key in eva dictionary
            key for the callable in the eva dictionary, that is
            to be evaluated,
        fnames: list of strings
            names of files to evaluate callable in eva
            dictionary on.
        msg: basestring
            some message to print to track where the
            method has been called.

        Returns
        -------
        eva_return: the return value of the evaluated callable

        """
        try:
            eva_return = eva[key](fnames)
        except ValueError:
            print('value error in eva of {} at {}\n'.format(key, msg))
            traceback.print_tb(ValueError)
            eva_return = None

        return eva_return

    def _process_eva_output(self, eva, p, key, fnames, process_df):
        """Process the output of the callable eva[key].

        Yield a pandas data frame that can be appended to the final data structure.

        Parameters
        ----------
        eva: dict as {<name of macro-quantities> : function how to compute it}
             The function must receive a list of file names,
        p: tuple
            values for variables that are to include in the
            resulting data frames index,
        key: key for eva dict
        fnames: list
            list of file names to interpret by eva,
        process_df: bool
            indicator whether the return of eva is a data frame.

        Returns
        -------
        eva_return: pandas Dataframe

        """
        eva_return = self._evaluate_eva(
            eva, key, fnames,
            'processing data for parameters {} with {} files'.format(
                p, len(fnames)))

        if eva_return is None:
            return

        if process_df:
            index_names = self.index_names + ["timesteps", "observables"]
            # create data frame with additional levels in index
            eva_return = eva_return.stack(level=0)
            # therefore, first create the multi index.
            # 1) find length of labels
            label_length = len(eva_return.index.labels[0])
            # 2) add new levels to labels (being zero, since new
            # index levels have constant values
            index_labels = [[0] * label_length] \
                * (len(self.index.keys()) + 1) \
                + eva_return.index.labels
            # 3) add new index levels to the old ones
            index_levels = [[key]] + [[list(p)[l]]
                                      for l in self.index.keys()] \
                + eva_return.index.levels
            # 4) and fill it all into the multi index
            m_index = pd.MultiIndex(levels=index_levels,
                                    labels=index_labels,
                                    names=['key'] + list(index_names))
            # then create the data frame

            return pd.DataFrame(index=m_index, data=eva_return.values)
        elif not process_df:
            index_names = self.index_names
            # same as above but without levels and labels from eva return
            label_length = 1
            index_labels = [[0] * label_length] * (len(self.index.keys()) + 1)
            index_levels = [[key]] + [[list(p)[l]] for l in self.index.keys()]
            tmp_index_names = ['key'] + list(index_names)
            m_index = pd.MultiIndex(levels=index_levels,
                                    labels=index_labels,
                                    names=tmp_index_names)

            return pd.DataFrame(index=m_index, data=[eva_return])

    @staticmethod
    def _get_id(parameter_combination, i=None):
        """
        Get a unique ID for a `parameter_combination` and ensemble index `i`.

        ID is of the form 'parameterID_index_ID.pkl'

        Parameters
        ----------
        parameter_combination : tuple
            The combination of Parameters
        i : int
            The ensemble index.
            if i = None, it returns the pattern
            matching the entire ensemble e.g.
            parameterID*.pkl

        Returns
        -------
        ID : string
            unique ID or pattern plus the ".pkl" ending

        """
        res = str(parameter_combination)  # convert to sting
        res = res[1:-1]  # delete brackets
        res = res.replace(", ", "-")  # remove ", " with "-"
        res = res.replace(",", "-")  # remove "," with "-"
        res = res.replace(".", "o")  # replace dots with an "o"
        res = res.replace("'", "")  # remove 's from values of string variables
        # Remove all the other left over mean
        # charakters that might fuck with you
        # bash scripting or wild card usage.

        for mean_character in "[]()^ #%&!@:+={}'~":
            res = res.replace(mean_character, "")

        if i is None:
            res += '*.pkl'
        else:
            res += "_s" + str(i)  # add sample size
            res += ".pkl"  # add file type

        return res

    @staticmethod
    def _progress_report(i, loop_length, msg=""):
        """Print a small progress report for a loop of defined length.

        Parameters
        ----------
        i : int
            the current position in the loop
        loop_length : int
            the length of the loop
        msg : string
            (optional) a preceding string

        """

        bar_len = 60
        filled_len = int(round(bar_len * i / float(loop_length)))

        percents = round(100.0 * i / float(loop_length), 1)
        bar = '=' * filled_len + '-' * (bar_len - filled_len)

        sys.stdout.write('[%s] %s%s ...%s\r' % (bar, percents, '%', msg))
        sys.stdout.flush()

        if i == loop_length - 1:
            sys.stdout.write("\n")
            sys.stdout.flush()


def even_time_series_spacing(dfi, n, t0=None, t_n=None):
    """Interpolate irregularly spaced time series.

    To obtain regularly spaced data.

    Parameters
    ----------
    dfi : pandas dataframe
        dataframe with one dimensional index containing
        time stamps as index values.
    n   : int
        number of regularly spaced timestamps in the
        resulting time series.
    t0  : float
        starting time of the resulting time series -
        defaults to the first time step of the input
        time series.
    t_n  : float
        end time of the resulting time series -
        defaults to the last time step of the input
        time series.

    Returns
    -------
    dfo : pandas dataframe
        pandas dataframe with n regularly spaced
        time steps starting at t0 and ending at t_n
        inclusively. Output data is interpolated from
        the input data.

    """

    if t0 is None:
        t0 = dfi.index.values[0]

    if t_n is None:
        t_n = dfi.index.values[-1]

    timestamps = np.linspace(t0, t_n, n)

    observables = dfi.columns
    measurements = {}

    # assuming the time series just breaks at some point and
    # continues with Nan's we want to extract the intact part.

    i_max = sum(~np.isnan(dfi[observables[0]]))

    for o in observables:
        measurements[o] = list(dfi[o])[:i_max]
    measurements['time'] = list(dfi.index.values)[:i_max]
    # t_min = measurements['time'][0] <-- unused variable
    t_max = measurements['time'][-1]

    # create interpolation functions for intact part of
    # time series:

    interpolations = {}

    for o in observables:
        interpolations[o] = interp1d(measurements['time'], measurements[o])

    # generate data points from interpolation functions
    # fill series with Nan's from where the original time
    # series ended.

    data_points = {'time': timestamps}

    for o in observables:
        x = [t if t < t_max else float('NaN') for t in timestamps]
        data_points[o] = interpolations[o](x)

    dfo = pd.DataFrame(data_points, index=timestamps)

    return dfo


if __name__ == '__main__':
    eh = experiment_handling(sample_size=10,
                             parameter_combinations=[1, 2],
                             index={'phi': 1},
                             path_raw='./')<|MERGE_RESOLUTION|>--- conflicted
+++ resolved
@@ -95,11 +95,8 @@
                  parameter_combinations,
                  sample_size,
                  path_raw,
-<<<<<<< HEAD
-                 min_itemsize=20):
-=======
+                 min_itemsize=20,
                  index=None):
->>>>>>> b3cbf4c5
         """
         Set up the experiment handling class.
 
@@ -132,10 +129,8 @@
             max string length of values in run func return dataframes
         """
 
-<<<<<<< HEAD
         print('initializing pymofa experiment handle')
         self.min_itemsize = min_itemsize
-=======
         # input sanitation:
 
         if not isinstance(runfunc_output, list):
@@ -143,7 +138,6 @@
 
         # setup to watch for SIGTERM, but only, for the first class
         # instanciation.
->>>>>>> b3cbf4c5
 
         if experiment_handling.killer is None:
             experiment_handling.killer = GracefulKiller()
@@ -507,11 +501,6 @@
                         # get storage function for finished task
                         sf = self._obtain_store_function(task)
                         # repeatedly try to store results until it works.
-<<<<<<< HEAD
-                        # print('trying to save')
-=======
-
->>>>>>> b3cbf4c5
                         while sf(result) < 0:
                             pass
                         # print('saving worked.')
@@ -588,15 +577,6 @@
             if not self.killer.kill_now:
                 try:
                     with SafeHDFStore(self.path_raw, mode="a") as store:
-<<<<<<< HEAD
-                        store.append("dat", mrfs, format='table', data_columns=True, min_itemsize=self.min_itemsize)
-
-                    with SafeHDFStore(self.path_raw, mode="a") as store:
-                        store.append("ct", tdf, format='table', data_columns=True)
-                    return 1
-                except Exception as e:
-                    print(e)
-=======
                         # save results of run function
 
                         for i, result in enumerate(run_func_result):
@@ -664,7 +644,6 @@
                     print('failed due to unhandled error')
                     traceback.print_exc(limit=3)
 
->>>>>>> b3cbf4c5
                     return -1
             else:
                 print('\n no writing due to kill switch', flush=True)
